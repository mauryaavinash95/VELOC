--- conflicted
+++ resolved
@@ -1,12 +1,8 @@
 # VELOC: VEry-Low Overhead Checkpointing System
 
-<<<<<<< HEAD
-VELOC Experimental Branch
-=======
 VeloC is a multi-level checkpoint/restart runtime that delivers 
 high performance and scalability for complex heterogeneous storage 
 hierarchies without sacrificing ease of use and flexibility.
->>>>>>> e9cd1e56
 
 It is primarily used as a fault-tolerance tool for tightly coupled
 HPC applications running on supercomputing infrastructure but is
@@ -40,14 +36,7 @@
 Copyright (c) 2018, Lawrence Livermore National Security, LLC.
 Produced at the Lawrence Livermore National Laboratory.
 
-<<<<<<< HEAD
-There are two test applications in the "test" subdirectory which illustrate
-how to use the memory based and file based API.
-
-## Contacts
-=======
 For release details and restrictions, please read the [LICENSE](https://github.com/ECP-VeloC/VELOC/blob/master/LICENSE) 
 and [NOTICE](https://github.com/ECP-VeloC/VELOC/blob/master/NOTICE) files.
->>>>>>> e9cd1e56
 
 `LLNL-CODE-751725` `OCEC-18-060`